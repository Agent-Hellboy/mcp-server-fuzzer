--- conflicted
+++ resolved
@@ -4,7 +4,6 @@
 This package provides tools for fuzzing MCP servers using multiple transport protocols.
 """
 
-<<<<<<< HEAD
 import sys
 
 if sys.version_info < (3, 10):
@@ -14,9 +13,6 @@
     )
 
 from .cli import create_argument_parser, get_cli_config
-=======
-from .cli import create_argument_parser, build_cli_config
->>>>>>> b6a7d669
 from .client import MCPFuzzerClient, UnifiedMCPFuzzerClient
 from .fuzz_engine.fuzzer.protocol_fuzzer import ProtocolFuzzer
 from .fuzz_engine.fuzzer.tool_fuzzer import ToolFuzzer
